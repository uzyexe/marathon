--- conflicted
+++ resolved
@@ -22,12 +22,7 @@
 import scala.util.control.NonFatal
 
 class DeploymentManager(
-<<<<<<< HEAD
-    appRepository: ReadOnlyAppRepository,
     taskTracker: InstanceTracker,
-=======
-    taskTracker: TaskTracker,
->>>>>>> 473b0d41
     killService: TaskKillService,
     launchQueue: LaunchQueue,
     scheduler: SchedulerActions,
@@ -155,12 +150,7 @@
     plan: DeploymentPlan)
 
   def props(
-<<<<<<< HEAD
-    appRepository: ReadOnlyAppRepository,
     taskTracker: InstanceTracker,
-=======
-    taskTracker: TaskTracker,
->>>>>>> 473b0d41
     killService: TaskKillService,
     launchQueue: LaunchQueue,
     scheduler: SchedulerActions,
